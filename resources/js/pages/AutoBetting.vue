<template>
  <DefaultLayout>
    <Head title="自动下注控制中心" />

    <!-- 身份验证模态框 -->
    <WalletSetup :visible="!isTokenValidated" @validated="handleTokenValidated" />

    <div v-if="isTokenValidated" class="min-h-screen from-slate-900 via-purple-900 to-slate-900 bg-gradient-to-br">
      <!-- 顶部状态栏 -->
      <div class="status-bar">
        <div class="mx-auto max-w-7xl px-4 py-4 sm:px-6">
          <div class="flex flex-col gap-4 lg:flex-row lg:items-center lg:justify-between">
            <!-- 左侧：标题和配置状态 -->
            <div class="flex-1">
              <div class="flex items-center gap-3">
                <div class="icon-container float-animation h-10 w-10 flex items-center justify-center rounded-lg">
                  <span class="text-xl">🤖</span>
                </div>
                <div>
                  <h1 class="gradient-text text-xl font-bold sm:text-2xl">自动下注控制中心</h1>
                  <p class="text-sm text-gray-400">基于AI预测的智能下注系统</p>
                </div>
              </div>

              <!-- 配置同步状态 -->
              <div class="mt-3">
                <div
                  v-if="currentUID"
                  class="status-indicator inline-flex items-center gap-2 border border-green-500/20 rounded-full bg-green-500/10 px-3 py-1.5"
                >
                  <div class="pulse-dot h-2 w-2 rounded-full bg-green-400"></div>
                  <span class="text-xs text-green-400 font-medium">
                    配置已云端同步 ({{ currentUID.slice(0, 8) }}...)
                  </span>
                </div>
                <div
                  v-else
                  class="status-indicator inline-flex items-center gap-2 border border-yellow-500/20 rounded-full bg-yellow-500/10 px-3 py-1.5"
                >
                  <div class="pulse-dot h-2 w-2 rounded-full bg-yellow-400"></div>
                  <span class="text-xs text-yellow-400 font-medium">配置本地存储 - 完成验证后可云端同步</span>
                </div>
              </div>
            </div>

            <!-- 右侧：状态指示器 -->
            <div class="flex flex-wrap gap-3 lg:flex-nowrap">
              <!-- WebSocket状态 -->
              <div
                class="status-indicator flex items-center gap-2 border rounded-lg px-3 py-2 text-sm transition-all duration-300"
                :class="getWebSocketStatusClass()"
              >
                <span>{{ getWebSocketStatusIcon() }}</span>
                <span>{{ websocketStatus.message }}</span>
                <button
                  v-if="!isConnected"
                  @click="reconnectWebSocket()"
                  class="text-xs underline opacity-80 transition-opacity hover:opacity-100"
                >
                  重连
                </button>
              </div>

              <!-- 自动下注状态 -->
              <div
                class="status-indicator flex items-center gap-2 border rounded-lg px-3 py-2 text-sm transition-all duration-300"
                :class="getAutoBettingStatusClass()"
              >
                <span>{{ getAutoBettingStatusIcon() }}</span>
                <span>{{ autoBettingStatus.is_running ? '运行中' : '已停止' }}</span>
              </div>

              <!-- 当前策略 -->
              <div
                class="status-indicator border border-blue-500/30 rounded-lg bg-blue-500/10 px-3 py-2 transition-all duration-300 hover:bg-blue-500/15"
              >
                <div class="text-xs text-blue-400">当前策略</div>
                <div class="text-sm text-blue-300 font-medium">{{ currentStrategyName }}</div>
              </div>

              <!-- 用户信息 -->
              <div
                v-if="userInfo"
                class="status-indicator border border-purple-500/30 rounded-lg bg-purple-500/10 px-3 py-2 transition-all duration-300 hover:bg-purple-500/15"
              >
                <div class="text-xs text-purple-400">用户ID</div>
                <div class="flex items-center gap-2">
                  <span class="text-sm text-purple-300 font-mono">{{ userInfo.uid.slice(0, 8) }}...</span>
                  <n-button
                    @click="reconnectToken"
                    :disabled="autoBettingStatus.is_running"
                    type="tertiary"
                    size="tiny"
                    class="transition-all duration-200 !h-5 !text-xs"
                  >
                    重新验证
                  </n-button>
                </div>
              </div>
            </div>
          </div>
        </div>
      </div>

      <!-- 主要内容区域 -->
      <div class="mx-auto max-w-7xl p-4 sm:p-6">
        <!-- 标签页导航 -->
<<<<<<< HEAD
        <NTabs v-model:value="activeTab" type="card" size="large" class="auto-betting-tabs">
          <!-- 智能控制中心标签页 -->
          <NTabPane name="control" tab="🎛️ 智能控制中心">
            <SmartControlCenter
              :auto-betting-status="autoBettingStatus"
              :current-analysis="currentAnalysis"
              :analysis-meta="analysisMeta"
              :current-round-id="currentRoundId"
              :current-game-status="currentGameStatus"
              :current-game-tokens-with-ranks="currentGameTokensWithRanks"
              :debug-info="debugInfo"
              :toggle-loading="toggleLoading"
              :execute-loading="executeLoading"
              :analysis-loading="analysisLoading"
              :diagnostics-loading="diagnosticsLoading"
              :strategy-name="currentStrategyName"
              :confidence-threshold="config.confidence_threshold"
              :config="config"
              :selected-template="selectedTemplate"
              :custom-strategy-mode="customStrategyMode"
              :config-saving="configSaving"
              :config-sync-status="configSyncStatus"
              :strategy-templates="strategyTemplates"
              :strategy-templates-with-custom="getStrategyTemplatesWithCustom()"
              :strategy-validation="strategyValidation"
              :is-running="autoBettingStatus.is_running"
              :has-u-i-d="!!currentUID"
              :hybrid-predictions="hybridPredictions"
              @start-auto-betting="startAutoBetting"
              @stop-auto-betting="stopAutoBetting"
              @execute-manual-betting="executeManualBetting"
              @clear-bet-results="clearBetResults"
              @apply-strategy-template="applyStrategyTemplate"
              @switch-to-custom-mode="switchToCustomMode"
              @reset-to-template-mode="resetToTemplateMode"
              @execute-strategy-betting="executeStrategyBetting"
              @manual-save-config="manualSaveConfig"
              @run-api-diagnostics="runApiDiagnostics"
              @refresh-analysis="refreshAnalysis"
            />
          </NTabPane>

          <!-- 历史与分析标签页 -->
          <NTabPane name="history" tab="📊 历史与分析">
            <HistoryAnalysisTab
              :exact-rate="predictionStats.calculateRoundBasedStats.value.exactRate"
              :total-rounds="predictionStats.calculatePortfolioStats.value.totalRounds"
              :all-stats="predictionStats.calculateRankBasedStats.value"
              :recent-stats="predictionStats.calculateRecentRankBasedStats.value"
              :recent-rounds-count="recentRoundsCount"
              :max-rounds="predictionHistory.length"
              :history-loading="predictionStore.historyLoading"
              :prediction-comparison-data="predictionStats.getPredictionComparisonData.value"
              @refresh-prediction-history="refreshPredictionHistory"
              @update:recent-rounds-count="updateRecentRoundsCount"
            />
          </NTabPane>

          <!-- 系统诊断标签页 -->
          <NTabPane name="diagnostics" tab="🔬 系统诊断">
            <DiagnosticsTab
              :debug-info="debugInfo"
              :is-monitoring-rounds="isMonitoringRounds"
              :last-known-round-id="lastKnownRoundId"
              :auto-betting-status="autoBettingStatus"
              :strategy-validation="strategyValidation"
              :diagnostics-loading="diagnosticsLoading"
              @run-api-diagnostics="runApiDiagnostics"
              @clear-bet-results="clearBetResults"
            />
          </NTabPane>
        </NTabs>
=======
        <div class="mb-6">
          <NTabs v-model:value="activeTab" type="line" size="large" class="modern-tabs">
            <!-- 智能控制中心标签页 -->
            <NTabPane name="control">
              <template #tab>
                <div class="flex items-center gap-2">
                  <span class="text-lg">🎛️</span>
                  <span>智能控制中心</span>
                </div>
              </template>

              <div class="border border-white/10 rounded-xl bg-black/20 p-6 backdrop-blur-md">
                <SmartControlCenter
                  :auto-betting-status="autoBettingStatus"
                  :current-analysis="currentAnalysis"
                  :analysis-meta="analysisMeta"
                  :current-round-id="currentRoundId"
                  :current-game-status="currentGameStatus"
                  :current-game-tokens-with-ranks="currentGameTokensWithRanks"
                  :debug-info="debugInfo"
                  :toggle-loading="toggleLoading"
                  :execute-loading="executeLoading"
                  :analysis-loading="analysisLoading"
                  :diagnostics-loading="diagnosticsLoading"
                  :strategy-name="currentStrategyName"
                  :confidence-threshold="config.confidence_threshold"
                  :config="config"
                  :selected-template="selectedTemplate"
                  :custom-strategy-mode="customStrategyMode"
                  :config-saving="configSaving"
                  :config-sync-status="configSyncStatus"
                  :strategy-templates="strategyTemplates"
                  :strategy-templates-with-custom="getStrategyTemplatesWithCustom()"
                  :strategy-validation="strategyValidation"
                  :is-running="autoBettingStatus.is_running"
                  :has-u-i-d="!!currentUID"
                  @start-auto-betting="startAutoBetting"
                  @stop-auto-betting="stopAutoBetting"
                  @execute-manual-betting="executeManualBetting"
                  @clear-bet-results="clearBetResults"
                  @apply-strategy-template="applyStrategyTemplate"
                  @switch-to-custom-mode="switchToCustomMode"
                  @reset-to-template-mode="resetToTemplateMode"
                  @execute-strategy-betting="executeStrategyBetting"
                  @manual-save-config="manualSaveConfig"
                  @run-api-diagnostics="runApiDiagnostics"
                  @refresh-analysis="refreshAnalysis"
                />
              </div>
            </NTabPane>

            <!-- 历史与分析标签页 -->
            <NTabPane name="history">
              <template #tab>
                <div class="flex items-center gap-2">
                  <span class="text-lg">📊</span>
                  <span>历史与分析</span>
                </div>
              </template>

              <div class="border border-white/10 rounded-xl bg-black/20 p-6 backdrop-blur-md">
                <HistoryAnalysisTab
                  :exact-rate="predictionStats.calculateRoundBasedStats.value.exactRate"
                  :total-rounds="predictionStats.calculatePortfolioStats.value.totalRounds"
                  :all-stats="predictionStats.calculateRankBasedStats.value"
                  :recent-stats="predictionStats.calculateRecentRankBasedStats.value"
                  :recent-rounds-count="recentRoundsCount"
                  :max-rounds="predictionHistory.length"
                  :history-loading="predictionStore.historyLoading"
                  :prediction-comparison-data="predictionStats.getPredictionComparisonData.value"
                  @refresh-prediction-history="refreshPredictionHistory"
                  @update:recent-rounds-count="updateRecentRoundsCount"
                />
              </div>
            </NTabPane>
          </NTabs>
        </div>
>>>>>>> d0815616
      </div>
    </div>
  </DefaultLayout>
</template>

<script setup lang="ts">
  import { ref, onMounted, onUnmounted, watch, computed } from 'vue';
  import { NTabs, NTabPane, NButton } from 'naive-ui';
  import { Head } from '@inertiajs/vue3';
  import { storeToRefs } from 'pinia';
  import DefaultLayout from '@/layouts/DefaultLayout.vue';
  import WalletSetup from '@/components/WalletSetup.vue';
  import SmartControlCenter from '@/components/SmartControlCenter.vue';
  import HistoryAnalysisTab from '@/components/HistoryAnalysisTab.vue';

  // 导入composables和stores
  import { useAutoBettingConfig, strategyTemplates } from '@/composables/useAutoBettingConfig';
  import { useAutoBettingControl } from '@/composables/useAutoBettingControl';
  import { useGamePredictionStore } from '@/stores/gamePrediction';
  import { usePredictionStats } from '@/composables/usePredictionStats';
  import type { StrategyValidation } from '@/types/autoBetting';
  import type { UserInfo } from '@/types';
  import { handleError, createConfirmDialog, handleAsyncOperation } from '@/utils/errorHandler';
  import { autoBettingApi, gameApi } from '@/utils/api';
  import { canBet } from '@/utils/statusUtils';

  // 初始化composables和stores
  const configComposable = useAutoBettingConfig();
  const controlComposable = useAutoBettingControl();
  const predictionStore = useGamePredictionStore();

  // 从store中获取响应式数据 (统一数据管理，类似Dashboard)
  const {
    predictionHistory,
    currentAnalysis,
    analysisMeta,
    currentRoundId,
    currentGameStatus,
    currentGameTokensWithRanks,
    websocketStatus,
    isConnected,
    analysisLoading
  } = storeToRefs(predictionStore);

  // 新增：Hybrid-Edge 動能預測數據
  const hybridPredictions = ref<any[]>([]);
  const hybridPredictionsLoading = ref(false);

  // 从store中获取方法
  // const { reconnectWebSocket } = predictionStore; // 已在下面定义

  // 从composables中解构状态和方法
  const {
    config,
    selectedTemplate,
    customStrategyMode,
    configSaving,
    configSyncStatus,
    getStrategyTemplatesWithCustom,
    detectCurrentStrategy,
    applyStrategyTemplate,
    switchToCustomMode,
    resetToTemplateMode,
    manualSaveConfig,
    initializeConfig
  } = configComposable;

  const {
    isTokenValidated,
    currentUID,
    userInfo,
    autoBettingStatus,
    isMonitoringRounds,
    debugInfo,
    toggleLoading,
    executeLoading,
    diagnosticsLoading,
    startAutoBetting,
    stopAutoBetting,
    executeAutoBetting,
    runApiDiagnostics,
    reconnectToken,
    restoreAuthState,
    executeSingleBet,
    loadStatus
  } = controlComposable;

  // 🔧 自定义Token验证处理函数 - 修复JWT Token同步问题
  const handleTokenValidated = async (data: {
    uid: string;
    jwt_token: string;
    user_stats: any;
    today_stats: any;
    user_info: UserInfo;
  }) => {
    console.log('🔑 开始处理Token验证...');

    // 🔧 关键修复：先同步JWT Token到配置中
    if (data.jwt_token) {
      config.jwt_token = data.jwt_token;
      console.log('✅ JWT Token已同步到自动下注配置中:', `${data.jwt_token.slice(0, 20)}...`);
      console.log('🔧 config.jwt_token现在是:', !!config.jwt_token);
    }

    // 然后调用原始的验证回调
    await controlComposable.onTokenValidated(data);

    console.log('✅ Token验证和配置同步完成');
  };

  // 从store中获取WebSocket重连方法
  const { reconnectWebSocket } = predictionStore;

  // 标签页状态
  const activeTab = ref('control');

  // 预测统计相关
  const recentRoundsCount = ref(50);
  const predictionStats = usePredictionStats(predictionHistory, recentRoundsCount);

  // 策略验证状态
  const strategyValidation = ref<StrategyValidation | null>(null);

  // ==================== 工具函数 ====================

  // WebSocket状态样式
  const getWebSocketStatusClass = () => {
    const status = websocketStatus.value.status;
    switch (status) {
      case 'connected':
        return 'bg-green-500/20 border border-green-500/30 text-green-400';
      case 'connecting':
        return 'bg-yellow-500/20 border border-yellow-500/30 text-yellow-400';
      case 'disconnected':
        return 'bg-gray-500/20 border border-gray-500/30 text-gray-400';
      case 'error':
        return 'bg-red-500/20 border border-red-500/30 text-red-400';
      default:
        return 'bg-gray-500/20 border border-gray-500/30 text-gray-400';
    }
  };

  const getWebSocketStatusIcon = () => {
    const status = websocketStatus.value.status;
    switch (status) {
      case 'connected':
        return '🟢';
      case 'connecting':
        return '🟡';
      case 'disconnected':
        return '⚪';
      case 'error':
        return '🔴';
      default:
        return '⚪';
    }
  };

  // 自动下注状态样式
  const getAutoBettingStatusClass = () => {
    return autoBettingStatus.value.is_running
      ? 'bg-green-500/20 border border-green-500/30 text-green-400'
      : 'bg-gray-500/20 border border-gray-500/30 text-gray-400';
  };

  const getAutoBettingStatusIcon = () => {
    return autoBettingStatus.value.is_running ? '🤖' : '⏹️';
  };

  // ==================== 计算属性 ====================

  // 当前策略名称计算属性
  const currentStrategyName = computed(() => {
    if (customStrategyMode.value) {
      return '自定义策略';
    }
    if (selectedTemplate.value && strategyTemplates[selectedTemplate.value as keyof typeof strategyTemplates]) {
      return strategyTemplates[selectedTemplate.value as keyof typeof strategyTemplates].name;
    }
    return '未选择策略';
  });

  // ==================== 核心逻辑函数 ====================

  // 数据映射函数
  const mapPredictionData = (rawPrediction: any): any => {
    return {
      ...rawPrediction,
      confidence: rawPrediction.rank_confidence || rawPrediction.confidence || 0,
      score: rawPrediction.predicted_final_value || rawPrediction.score || 0,
      sample_count: rawPrediction.total_games || rawPrediction.sample_count || 0,
      historical_accuracy: (rawPrediction.win_rate || 0) / 100,
      symbol: rawPrediction.symbol,
      predicted_rank: rawPrediction.predicted_rank
    };
  };

  // 🔧 评估预测是否符合策略条件 - 逻辑验证完毕
  // 📊 数据单位统一 (2025-01-06): 所有百分比配置项已统一为0-100格式
  const evaluatePredictionMatch = (prediction: any): boolean => {
    // 对于排名下注策略，首先检查排名是否在选中范围内
    if (config.strategy === 'rank_betting') {
      if (!config.rank_betting_enabled_ranks.includes(prediction.predicted_rank)) {
        return false;
      }
      // 即使是排名下注，也可以应用额外的过滤条件进行精细筛选
    } else {
      // 非排名下注策略的基础条件检查
      if (prediction.confidence < config.confidence_threshold) return false;
      if (prediction.score < config.score_gap_threshold) return false;
      if (prediction.sample_count < config.min_sample_count) return false;
      if (prediction.historical_accuracy * 100 < config.historical_accuracy_threshold) return false;
    }

    // 🔧 历史表现过滤器 - 逻辑验证：保留满足条件的Token
    // 胜率过滤器：如果胜率 < 门槛，则排除（保留胜率 >= 门槛的Token）
    if (config.enable_win_rate_filter && (prediction.win_rate || 0) < config.min_win_rate_threshold) return false;
    // 保本率过滤器：如果保本率 < 门槛，则排除（保留保本率 >= 门槛的Token）
    if (config.enable_top3_rate_filter && (prediction.top3_rate || 0) < config.min_top3_rate_threshold) return false;
    // 平均排名过滤器：如果平均排名 > 门槛，则排除（保留平均排名 <= 门槛的Token，排名越小越好）
    if (config.enable_avg_rank_filter && (prediction.avg_rank || 3) > config.max_avg_rank_threshold) return false;
    // 稳定性过滤器：如果波动性 > 门槛，则排除（保留波动性 <= 门槛的Token，波动越小越稳定）
    if (config.enable_stability_filter && (prediction.value_stddev || 0) > config.max_stability_threshold) return false;

    // 🔧 评分过滤器 - 逻辑验证：保留满足条件的Token
    // 绝对分数过滤器：如果绝对分数 < 门槛，则排除（保留绝对分数 >= 门槛的Token）
    if (config.enable_absolute_score_filter && (prediction.absolute_score || 0) < config.min_absolute_score_threshold)
      return false;
    // 相对分数过滤器：如果相对分数 < 门槛，则排除（保留相对分数 >= 门槛的Token）
    if (config.enable_relative_score_filter && (prediction.relative_score || 0) < config.min_relative_score_threshold)
      return false;
    // H2H分数过滤器：如果H2H分数 < 门槛，则排除（保留H2H分数 >= 门槛的Token）
    if (config.enable_h2h_score_filter && (prediction.h2h_score || 0) < config.min_h2h_score_threshold) return false;

    // 🔧 市场动态过滤器 - 范围检查逻辑正确
    if (config.enable_change_5m_filter) {
      const change5m = prediction.change_5m || 0;
      if (change5m < config.min_change_5m_threshold || change5m > config.max_change_5m_threshold) return false;
    }
    if (config.enable_change_1h_filter) {
      const change1h = prediction.change_1h || 0;
      if (change1h < config.min_change_1h_threshold || change1h > config.max_change_1h_threshold) return false;
    }
    if (config.enable_change_4h_filter) {
      const change4h = prediction.change_4h || 0;
      if (change4h < config.min_change_4h_threshold || change4h > config.max_change_4h_threshold) return false;
    }
    if (config.enable_change_24h_filter) {
      const change24h = prediction.change_24h || 0;
      if (change24h < config.min_change_24h_threshold || change24h > config.max_change_24h_threshold) return false;
    }

    return true;
  };

  // 计算下注金额
  // eslint-disable-next-line @typescript-eslint/no-unused-vars
  const calculateBetAmount = (prediction: any): number => {
    let betAmount = config.bet_amount;

    betAmount = Math.max(betAmount, 200);
    return Math.round(betAmount);
  };

  // 验证当前策略
  const validateCurrentStrategy = () => {
    debugInfo.strategyValidationCount++;
    debugInfo.lastValidationTime = new Date().toLocaleTimeString();

    if (!currentAnalysis.value || currentAnalysis.value.length === 0) {
      strategyValidation.value = null;
      return;
    }

    const predictions = currentAnalysis.value;
    const allMatches: any[] = [];
    let totalMatchedValue = 0;

    // 首先找出所有符合条件的预测
    predictions.forEach((rawPrediction: any) => {
      const prediction = mapPredictionData(rawPrediction);
      const isMatch = evaluatePredictionMatch(prediction);

      if (isMatch) {
        const betAmount = calculateBetAmount(prediction);
        allMatches.push({
          ...prediction,
          bet_amount: betAmount
        });
      }
    });

    // 🔧 根据策略类型筛选最终的下注目标
    let finalMatches: any[] = [];

    if (config.strategy === 'single_bet') {
      // 🎯 单项下注：只选择一个最优的Token（通常是置信度最高或排名最高的）
      if (allMatches.length > 0) {
        // 按置信度排序，选择最优的一个
        const sortedByConfidence = [...allMatches].sort((a, b) => (b.confidence || 0) - (a.confidence || 0));
        finalMatches = [sortedByConfidence[0]];
        console.log(
          `🎯 单项策略：从 ${allMatches.length} 个符合条件的Token中选择最优: ${finalMatches[0].symbol} (置信度: ${finalMatches[0].confidence})`
        );
      }
    } else if (config.strategy === 'rank_betting') {
      // 🏆 排名下注：按预测排名过滤并排序
      const enabledRanks = config.rank_betting_enabled_ranks || [1, 2, 3];
      finalMatches = allMatches
        .filter((match) => enabledRanks.includes(match.predicted_rank))
        .sort((a, b) => (a.predicted_rank || 999) - (b.predicted_rank || 999));
      console.log(
        `🏆 排名策略：从 ${allMatches.length} 个符合条件的Token中选择排名 ${enabledRanks.join(',')} 的 ${finalMatches.length} 个Token`
      );
    } else {
      // 🚀 多项下注、对冲下注等：使用所有符合条件的Token
      finalMatches = allMatches;
      console.log(`🚀 ${config.strategy}策略：选择所有 ${finalMatches.length} 个符合条件的Token`);
    }

    // 计算总下注金额
    totalMatchedValue = finalMatches.reduce((sum, match) => sum + match.bet_amount, 0);

    const actualBalance = userInfo.value?.ojoValue || 0;
    const balanceInsufficient = totalMatchedValue > actualBalance;

    strategyValidation.value = {
      matches: finalMatches,
      total_matched: finalMatches.length,
      balance_sufficient: !balanceInsufficient,
      required_balance: totalMatchedValue,
      actual_balance: actualBalance
    };
  };

  // ==================== 用户操作函数 ====================

  // 执行策略下注
  const executeStrategyBetting = async () => {
    if (!strategyValidation.value?.matches.length) {
      window.$message?.warning('没有符合条件的游戏可以下注');
      return;
    }

    if (!strategyValidation.value?.balance_sufficient) {
      window.$message?.error('余额不足，无法执行下注');
      return;
    }

    // 🔧 新增：检查游戏状态是否允许下注
    if (!canBet(currentGameStatus.value || '')) {
      window.$message?.error(`当前游戏状态不允许下注 (状态: ${currentGameStatus.value})`);
      return;
    }

    createConfirmDialog(
      '确认执行策略下注',
      `将下注 ${strategyValidation.value.matches.length} 个游戏，总金额 $${strategyValidation.value.required_balance.toFixed(2)}。是否继续？`,
      async () => {
        const result = await handleAsyncOperation(
          async () => {
            let successCount = 0;
            let failCount = 0;
            const roundId = currentRoundId.value;

            if (!roundId) {
              throw new Error('无法获取当前轮次ID');
            }

            for (const match of strategyValidation.value!.matches) {
              try {
                const betSuccess = await executeSingleBet(roundId, match.symbol, match.bet_amount, config.jwt_token);
                if (betSuccess) {
                  successCount++;
                } else {
                  failCount++;
                }
              } catch (error) {
                handleError(error, {
                  showToast: false,
                  fallbackMessage: `下注失败：${match.symbol}`
                });
                failCount++;
              }
            }

            await loadStatus();
            validateCurrentStrategy();

            return { successCount, failCount };
          },
          {
            loadingMessage: '正在执行策略下注...',
            successMessage: `策略下注完成`
          }
        );

        if (result) {
          if (result.successCount > 0) {
            window.$message?.success(`策略下注完成：成功 ${result.successCount} 个，失败 ${result.failCount} 个`);
          } else {
            window.$message?.error('策略下注全部失败');
          }
        }
      },
      {
        confirmText: '确认下注',
        cancelText: '取消',
        type: 'warning'
      }
    );
  };

  // 手动执行一次下注
  const executeManualBetting = async () => {
    // 🔧 新增：检查游戏状态是否允许下注
    if (!canBet(currentGameStatus.value || '')) {
      window.$message?.error(`当前游戏状态不允许下注 (状态: ${currentGameStatus.value})`);
      return;
    }

    await executeAutoBetting(config);
  };

  // 清空下注结果
  const clearBetResults = () => {
    debugInfo.lastBetResults = [];
  };

  // 更新最近轮次数量
  const updateRecentRoundsCount = (value: number) => {
    recentRoundsCount.value = value;
  };

  // 获取 Hybrid-Edge 動能預測數據
  const fetchHybridPredictions = async () => {
    console.log('⚡ AutoBetting: 获取 Hybrid-Edge 動能預測數據');
    hybridPredictionsLoading.value = true;
    try {
      const response = await gameApi.getHybridPredictions();
      if (response.data.success) {
        hybridPredictions.value = response.data.data || [];
        console.log(`✅ 成功获取 Hybrid-Edge 預測數據: ${hybridPredictions.value.length} 个Token`);
      } else {
        console.warn('⚠️ 获取 Hybrid-Edge 預測數據失败:', response.data.message);
        hybridPredictions.value = [];
      }
    } catch (error) {
      console.error('❌ 获取 Hybrid-Edge 預測數據失败:', error);
      hybridPredictions.value = [];
    } finally {
      hybridPredictionsLoading.value = false;
    }
  };

  // 刷新分析数据
  const refreshAnalysis = async () => {
    console.log('🔄 AutoBetting: 刷新分析数据');
    try {
      const response = await gameApi.getCurrentAnalysis();
      if (response.data.success) {
        currentAnalysis.value = response.data.data || [];
        analysisMeta.value = response.data.meta || null;
        console.log(`✅ 成功刷新预测数据: ${currentAnalysis.value.length} 个Token`);

        // 同时刷新 Hybrid-Edge 預測數據
        await fetchHybridPredictions();

        // 刷新后重新验证策略
        validateCurrentStrategy();
      } else {
        console.warn('⚠️ 刷新预测数据失败:', response.data.message);
        window.$message?.warning('刷新预测数据失败');
      }
    } catch (error) {
      console.error('❌ 刷新预测数据失败:', error);
      window.$message?.error('刷新预测数据失败');
    }
  };

  // 刷新预测历史数据
  const refreshPredictionHistory = async () => {
    console.log('🔄 AutoBetting: 刷新预测历史数据');
    await predictionStore.fetchPredictionHistory();
  };

  // ==================== 响应式自动下注逻辑 ====================

  // 记录已处理的轮次，避免重复下注
  const processedRounds = ref<Set<string>>(new Set());

  // 检查所有自动下注条件
  const checkAutoBettingConditions = (): { canProceed: boolean; reason?: string } => {
    if (!autoBettingStatus.value.is_running) {
      return { canProceed: false, reason: '自动下注未运行' };
    }

    if (!canBet(currentGameStatus.value || '')) {
      return { canProceed: false, reason: `游戏状态不允许下注 (${currentGameStatus.value})` };
    }

    if (!config.jwt_token) {
      return { canProceed: false, reason: '缺少JWT Token' };
    }

    if (!currentAnalysis.value || currentAnalysis.value.length === 0) {
      return { canProceed: false, reason: '无分析数据' };
    }

    if (!currentRoundId.value) {
      return { canProceed: false, reason: '无当前轮次ID' };
    }

    if (!currentUID.value) {
      return { canProceed: false, reason: '用户未认证' };
    }

    return { canProceed: true };
  };

  // 执行自动下注的核心逻辑
  const executeAutoBettingLogic = async () => {
    const timestamp = new Date().toLocaleTimeString();
    const roundId = currentRoundId.value!;

    // 检查是否已处理此轮次
    if (processedRounds.value.has(roundId)) {
      console.log(`🚫 [${timestamp}] 轮次 ${roundId} 已处理过，跳过`);
      return;
    }

    console.log(`🎯 [${timestamp}] 开始自动下注逻辑 - 轮次: ${roundId}`);

    try {
      // 检查API中是否已下注（双重保险）
      const roundBetCheck = await autoBettingApi.checkRoundBet(currentUID.value, roundId);
      if (roundBetCheck.data.success && roundBetCheck.data.data.has_bet) {
        console.log(`🚫 [${timestamp}] 轮次 ${roundId} 已在API中记录下注，跳过`);
        processedRounds.value.add(roundId);
        return;
      }
    } catch (error) {
      console.warn(`⚠️ [${timestamp}] 检查轮次下注记录失败:`, error);
    }

    // 验证策略条件
    validateCurrentStrategy();

    if (!strategyValidation.value?.matches.length) {
      console.log(`❌ [${timestamp}] 无符合条件的下注目标 (策略: ${config.strategy})`);
      processedRounds.value.add(roundId);
      return;
    }

    if (!strategyValidation.value?.balance_sufficient) {
      console.warn(`💰 [${timestamp}] 余额不足，跳过此轮下注`);
      window.$message?.warning('余额不足，跳过此轮自动下注');
      processedRounds.value.add(roundId);
      return;
    }

    console.log(`🤖 [${timestamp}] 自动下注：检测到 ${strategyValidation.value.matches.length} 个符合条件的目标`);
    window.$message?.info(`🤖 自动下注：检测到 ${strategyValidation.value.matches.length} 个符合条件的目标`);

    let successCount = 0;
    let failCount = 0;

    // 执行下注
    for (const match of strategyValidation.value.matches) {
      console.log(`🎲 [${timestamp}] 开始下注: ${match.symbol}, 金额: ${match.bet_amount}`);
      try {
        const betSuccess = await executeSingleBet(roundId, match.symbol, match.bet_amount, config.jwt_token);
        if (betSuccess) {
          successCount++;
          console.log(`✅ [${timestamp}] 下注成功: ${match.symbol}`);
          debugInfo.lastBetResults.push({
            time: new Date().toLocaleTimeString(),
            symbol: match.symbol,
            amount: match.bet_amount,
            success: true
          });
        } else {
          failCount++;
          console.log(`❌ [${timestamp}] 下注失败: ${match.symbol}`);
          debugInfo.lastBetResults.push({
            time: new Date().toLocaleTimeString(),
            symbol: match.symbol,
            amount: match.bet_amount,
            success: false
          });
        }

        // 下注间隔
        await new Promise((resolve) => setTimeout(resolve, 500));
      } catch (error) {
        console.error(`💥 [${timestamp}] 下注异常 ${match.symbol}:`, error);
        failCount++;
        debugInfo.lastBetResults.push({
          time: new Date().toLocaleTimeString(),
          symbol: match.symbol,
          amount: match.bet_amount,
          success: false,
          error: error instanceof Error ? error.message : String(error)
        });
      }
    }

    // 标记此轮次已处理
    processedRounds.value.add(roundId);

    // 更新状态和验证
    await loadStatus();
    validateCurrentStrategy();

    // 显示结果
    if (successCount > 0) {
      console.log(`🎯 [${timestamp}] 自动下注完成：成功 ${successCount} 个，失败 ${failCount} 个`);
      window.$message?.success(`🎯 自动下注完成：成功 ${successCount} 个，失败 ${failCount} 个`);
    } else if (failCount > 0) {
      console.error(`❌ [${timestamp}] 自动下注失败：失败 ${failCount} 个`);
      window.$message?.error(`❌ 自动下注失败：失败 ${failCount} 个`);
    }

    // 清理旧的处理记录（保留最近20个轮次）
    if (processedRounds.value.size > 20) {
      const sortedRounds = Array.from(processedRounds.value).sort();
      processedRounds.value = new Set(sortedRounds.slice(-20));
    }
  };

  // ==================== 监听器设置 ====================

  // 监听器引用，用于清理
  const configWatcher = watch(
    config,
    () => {
      configComposable.autoSaveConfig(currentUID.value);
      validateCurrentStrategy();

      const detectedStrategy = detectCurrentStrategy();
      if (selectedTemplate.value !== detectedStrategy) {
        selectedTemplate.value = detectedStrategy;
        if (detectedStrategy === 'custom') {
          customStrategyMode.value = true;
        } else {
          customStrategyMode.value = false;
        }
      }
    },
    { deep: true, flush: 'post' }
  );

  const analysisWatcher = watch(
    currentAnalysis,
    () => {
      validateCurrentStrategy();
    },
    { deep: true }
  );

  // 🎯 核心：响应式自动下注监听器 - 替代定时器轮询
  const autoBettingTriggerWatcher = watch(
    [
      () => autoBettingStatus.value.is_running,
      currentGameStatus,
      currentRoundId,
      currentAnalysis,
      () => config.jwt_token,
      currentUID
    ],
    async ([isRunning, gameStatus, roundId, analysis, jwtToken, uid], [prevIsRunning]) => {
      // 🔧 当自动下注开启/关闭时的状态提示
      if (isRunning !== prevIsRunning) {
        if (isRunning) {
          window.$message?.success('🤖 自动下注监控已启动，系统将响应式地检查条件并执行下注');
          console.log('🤖 响应式自动下注监控已启动');
        } else {
          window.$message?.info('🛑 自动下注监控已停止');
          console.log('🛑 响应式自动下注监控已停止');
          return;
        }
      }

      // 检查基础条件
      const conditions = checkAutoBettingConditions();
      if (!conditions.canProceed) {
        // 只有在游戏状态从非bet变为bet时才打印日志，避免过多输出
        if (gameStatus === 'bet' && roundId && analysis && isRunning) {
          console.log(`⏸️ 自动下注条件不满足: ${conditions.reason}`);
        }
        return;
      }

      // 🎯 关键触发条件：游戏状态为bet且有轮次数据
      if (gameStatus === 'bet' && roundId && analysis && isRunning && jwtToken && uid) {
        console.log(`🚀 触发自动下注检查 - 轮次: ${roundId}, 状态: ${gameStatus}`);
        await executeAutoBettingLogic();
      }
    },
    {
      immediate: false, // 不立即执行，等数据准备好
      deep: false, // 不需要深度监听
      flush: 'post' // 在DOM更新后执行
    }
  );

  // ==================== 生命周期钩子 ====================

  // 组件挂载时初始化
  onMounted(async () => {
    await initializeConfig();

    // 🔧 重要：恢复认证状态时同时恢复JWT Token到配置
    const restored = await restoreAuthState();
    if (restored) {
      // 从localStorage恢复JWT Token到配置中
      const savedTokenData = localStorage.getItem('tokenSetupData');
      if (savedTokenData) {
        try {
          const tokenData = JSON.parse(savedTokenData);
          if (tokenData.jwt_token && !config.jwt_token) {
            config.jwt_token = tokenData.jwt_token;
            console.log('🔧 从localStorage恢复JWT Token到配置中');
          }
        } catch (error) {
          console.warn('恢复JWT Token失败:', error);
        }
      }

      if (!isMonitoringRounds.value) {
        isMonitoringRounds.value = true;
      }
    }

    // 🔮 获取初始预测数据 - 确保与Dashboard行为一致
    console.log('🔮 自动下注页面：获取初始预测数据...');
    await refreshAnalysis();

    // 获取预测历史数据，用于历史分析标签页
    await predictionStore.fetchPredictionHistory();

    // 获取 Hybrid-Edge 動能預測數據
    await fetchHybridPredictions();

    console.log('🤖 自动下注页面已加载，包含初始数据获取和WebSocket实时数据模式');
  });

  // 组件卸载时清理资源
  onUnmounted(() => {
    if (configWatcher) configWatcher();
    if (analysisWatcher) analysisWatcher();
    if (autoBettingTriggerWatcher) autoBettingTriggerWatcher();

    isMonitoringRounds.value = false;
    debugInfo.lastBetResults = [];
    processedRounds.value.clear();

    console.log('🧹 自动下注页面已卸载，已清理所有监听器');
  });
</script>

<style scoped>
  /* 现代化标签页样式 */
  :deep(.modern-tabs .n-tabs-nav) {
    background: rgba(0, 0, 0, 0.3);
    border-radius: 12px;
    padding: 4px;
    backdrop-filter: blur(12px);
    border: 1px solid rgba(255, 255, 255, 0.1);
  }

  :deep(.modern-tabs .n-tabs-tab) {
    border-radius: 8px;
    margin: 0 2px;
    color: rgb(156, 163, 175);
    transition: all 0.3s ease;
    font-weight: 500;
  }

  :deep(.modern-tabs .n-tabs-tab:hover) {
    color: rgb(196, 181, 253);
    background: rgba(139, 92, 246, 0.1);
  }

  :deep(.modern-tabs .n-tabs-tab.n-tabs-tab--active) {
    background: linear-gradient(135deg, rgba(59, 130, 246, 0.2), rgba(139, 92, 246, 0.2));
    color: rgb(147, 197, 253);
    border: 1px solid rgba(59, 130, 246, 0.3);
    box-shadow:
      0 4px 6px -1px rgba(59, 130, 246, 0.1),
      0 2px 4px -1px rgba(59, 130, 246, 0.06);
  }

  :deep(.modern-tabs .n-tabs-tab-pane) {
    padding: 0;
  }

  /* 状态指示器动画效果 */
  .status-indicator {
    position: relative;
    overflow: hidden;
  }

  .status-indicator::before {
    content: '';
    position: absolute;
    top: 0;
    left: -100%;
    width: 100%;
    height: 100%;
    background: linear-gradient(90deg, transparent, rgba(255, 255, 255, 0.1), transparent);
    transition: left 0.5s;
  }

  .status-indicator:hover::before {
    left: 100%;
  }

  /* 玻璃态效果增强 */
  .glass-effect {
    backdrop-filter: blur(16px) saturate(180%);
    background: rgba(0, 0, 0, 0.25);
    border: 1px solid rgba(255, 255, 255, 0.125);
  }

  /* 渐变文字效果 */
  .gradient-text {
    background: linear-gradient(135deg, #60a5fa, #a78bfa, #f472b6);
    -webkit-background-clip: text;
    -webkit-text-fill-color: transparent;
    background-clip: text;
  }

  /* 悬浮动画 */
  .float-animation {
    animation: float 3s ease-in-out infinite;
  }

  @keyframes float {
    0%,
    100% {
      transform: translateY(0px);
    }
    50% {
      transform: translateY(-5px);
    }
  }

  /* 脉冲动画 */
  .pulse-dot {
    animation: pulse 2s infinite;
  }

  @keyframes pulse {
    0%,
    100% {
      opacity: 1;
    }
    50% {
      opacity: 0.5;
    }
  }

  /* 响应式网格布局优化 */
  @media (max-width: 1024px) {
    :deep(.modern-tabs .n-tabs-nav) {
      padding: 3px;
    }

    :deep(.modern-tabs .n-tabs-tab) {
      font-size: 14px;
      padding: 8px 12px;
    }
  }

  @media (max-width: 768px) {
    :deep(.modern-tabs .n-tabs-tab) {
      font-size: 13px;
      padding: 6px 10px;
    }
  }

  /* 卡片容器增强 */
  .content-card {
    background: rgba(0, 0, 0, 0.2);
    backdrop-filter: blur(16px);
    border: 1px solid rgba(255, 255, 255, 0.1);
    transition: all 0.3s ease;
  }

  .content-card:hover {
    border-color: rgba(59, 130, 246, 0.3);
    box-shadow:
      0 10px 25px -5px rgba(0, 0, 0, 0.1),
      0 10px 10px -5px rgba(59, 130, 246, 0.04);
  }

  /* 状态栏美化 */
  .status-bar {
    background: linear-gradient(135deg, rgba(0, 0, 0, 0.3), rgba(0, 0, 0, 0.1));
    backdrop-filter: blur(20px) saturate(180%);
    border-bottom: 1px solid rgba(255, 255, 255, 0.1);
  }

  /* 图标容器美化 */
  .icon-container {
    background: linear-gradient(135deg, #3b82f6, #8b5cf6);
    box-shadow:
      0 4px 6px -1px rgba(59, 130, 246, 0.25),
      0 2px 4px -1px rgba(59, 130, 246, 0.06);
    transition: all 0.3s ease;
  }

  .icon-container:hover {
    transform: scale(1.05);
    box-shadow:
      0 8px 25px -5px rgba(59, 130, 246, 0.25),
      0 10px 10px -5px rgba(59, 130, 246, 0.04);
  }
</style><|MERGE_RESOLUTION|>--- conflicted
+++ resolved
@@ -105,80 +105,6 @@
       <!-- 主要内容区域 -->
       <div class="mx-auto max-w-7xl p-4 sm:p-6">
         <!-- 标签页导航 -->
-<<<<<<< HEAD
-        <NTabs v-model:value="activeTab" type="card" size="large" class="auto-betting-tabs">
-          <!-- 智能控制中心标签页 -->
-          <NTabPane name="control" tab="🎛️ 智能控制中心">
-            <SmartControlCenter
-              :auto-betting-status="autoBettingStatus"
-              :current-analysis="currentAnalysis"
-              :analysis-meta="analysisMeta"
-              :current-round-id="currentRoundId"
-              :current-game-status="currentGameStatus"
-              :current-game-tokens-with-ranks="currentGameTokensWithRanks"
-              :debug-info="debugInfo"
-              :toggle-loading="toggleLoading"
-              :execute-loading="executeLoading"
-              :analysis-loading="analysisLoading"
-              :diagnostics-loading="diagnosticsLoading"
-              :strategy-name="currentStrategyName"
-              :confidence-threshold="config.confidence_threshold"
-              :config="config"
-              :selected-template="selectedTemplate"
-              :custom-strategy-mode="customStrategyMode"
-              :config-saving="configSaving"
-              :config-sync-status="configSyncStatus"
-              :strategy-templates="strategyTemplates"
-              :strategy-templates-with-custom="getStrategyTemplatesWithCustom()"
-              :strategy-validation="strategyValidation"
-              :is-running="autoBettingStatus.is_running"
-              :has-u-i-d="!!currentUID"
-              :hybrid-predictions="hybridPredictions"
-              @start-auto-betting="startAutoBetting"
-              @stop-auto-betting="stopAutoBetting"
-              @execute-manual-betting="executeManualBetting"
-              @clear-bet-results="clearBetResults"
-              @apply-strategy-template="applyStrategyTemplate"
-              @switch-to-custom-mode="switchToCustomMode"
-              @reset-to-template-mode="resetToTemplateMode"
-              @execute-strategy-betting="executeStrategyBetting"
-              @manual-save-config="manualSaveConfig"
-              @run-api-diagnostics="runApiDiagnostics"
-              @refresh-analysis="refreshAnalysis"
-            />
-          </NTabPane>
-
-          <!-- 历史与分析标签页 -->
-          <NTabPane name="history" tab="📊 历史与分析">
-            <HistoryAnalysisTab
-              :exact-rate="predictionStats.calculateRoundBasedStats.value.exactRate"
-              :total-rounds="predictionStats.calculatePortfolioStats.value.totalRounds"
-              :all-stats="predictionStats.calculateRankBasedStats.value"
-              :recent-stats="predictionStats.calculateRecentRankBasedStats.value"
-              :recent-rounds-count="recentRoundsCount"
-              :max-rounds="predictionHistory.length"
-              :history-loading="predictionStore.historyLoading"
-              :prediction-comparison-data="predictionStats.getPredictionComparisonData.value"
-              @refresh-prediction-history="refreshPredictionHistory"
-              @update:recent-rounds-count="updateRecentRoundsCount"
-            />
-          </NTabPane>
-
-          <!-- 系统诊断标签页 -->
-          <NTabPane name="diagnostics" tab="🔬 系统诊断">
-            <DiagnosticsTab
-              :debug-info="debugInfo"
-              :is-monitoring-rounds="isMonitoringRounds"
-              :last-known-round-id="lastKnownRoundId"
-              :auto-betting-status="autoBettingStatus"
-              :strategy-validation="strategyValidation"
-              :diagnostics-loading="diagnosticsLoading"
-              @run-api-diagnostics="runApiDiagnostics"
-              @clear-bet-results="clearBetResults"
-            />
-          </NTabPane>
-        </NTabs>
-=======
         <div class="mb-6">
           <NTabs v-model:value="activeTab" type="line" size="large" class="modern-tabs">
             <!-- 智能控制中心标签页 -->
@@ -215,6 +141,7 @@
                   :strategy-validation="strategyValidation"
                   :is-running="autoBettingStatus.is_running"
                   :has-u-i-d="!!currentUID"
+                  :hybrid-predictions="hybridPredictions"
                   @start-auto-betting="startAutoBetting"
                   @stop-auto-betting="stopAutoBetting"
                   @execute-manual-betting="executeManualBetting"
@@ -256,7 +183,6 @@
             </NTabPane>
           </NTabs>
         </div>
->>>>>>> d0815616
       </div>
     </div>
   </DefaultLayout>
